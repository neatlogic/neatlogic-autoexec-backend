#!/usr/bin/python3
# -*- coding: utf-8 -*-
"""
 Copyright © 2017 TechSure<http://www.techsure.com.cn/>
"""
import os
import time
import socket
import threading
import queue
import traceback
import json
import shutil

import RunNode
import RunNodeFactory
import PhaseNodeFactory
import Operation
import PhaseExecutor
import NodeStatus


class ListenWorkThread(threading.Thread):
    def __init__(self, name, server, queue, context=None):
        threading.Thread.__init__(self, name=name, daemon=True)
        self.goToStop = False
        self.context = context
        server.server = server
        self.queue = queue

    def run(self):
        serverAdapter = self.context.serverAdapter
        while not self.goToStop:
            reqObj = self.queue.get()
            if reqObj is None:
                break

            datagram = reqObj[0]
            addr = reqObj[1]

            actionData = None
            try:
                actionData = json.loads(datagram.decode('utf-8'))
                if actionData:
                    if actionData['action'] == 'informNodeWaitInput':
                        nodeId = actionData['nodeId']
                        for phaseStatus in self.context.phases.values():
                            if phaseStatus.executor is not None:
                                phaseStatus.executor.informNodeWaitInput(nodeId, interact=actionData['interact'])
<<<<<<< HEAD
                    elif actionData['action'] == 'informRoundContinue':
                        if 'phaseName' in actionData:
                            phaseName = actionData['phaseName']
                            roundNo = actionData['roundNo']
                            if phaseName in self.context.phases:
                                phaseStatus = self.context.phases[phaseName]
                                phaseStatus.setGlobalRoundFinEvent(roundNo)
                    elif actionData['action'] == 'setEnv':
                        self.context.setEnv(actionData['name'], actionData['value'])
                    elif actionData['action'] == 'deployLock':
                        # TODO: lock logic
                        pass
=======
                    elif actionData['action'] == 'deployLock':
                        lockId = serverAdapter.deployLock(actionData['lockParams'])
                        self.server.sendto({'lockId': lockId}, addr)
>>>>>>> 690cbcc9
                    elif actionData['action'] == 'exit':
                        self.server.shutdown()
                        break
            except Exception as ex:
                print('ERROR: Inform node status to waitInput failed, {}\n{}\n'.format(actionData, ex), end='')

    def stop(self):
        self.goToStop = True


class ListenThread (threading.Thread):  # 继承父类threading.Thread
    def __init__(self, name, context=None):
        threading.Thread.__init__(self, name=name, daemon=True)
        self.goToStop = False
        self.socketPath = context.runPath + '/job.sock'
        context.initDB()
        self.context = context
        self.workQueue = queue.Queue(2048)
        self.server = socket.socket(socket.AF_UNIX, socket.SOCK_DGRAM)
        workers = []
        self.workers = workers
        for i in range(8):
            worker = ListenWorkThread('Listen-Worker-{}'.format(i), self.server, self.workQueue, self.context)
            worker.start()
            workers.append(worker)

    def run(self):
        socketPath = self.socketPath
        if os.path.exists(socketPath):
            os.remove(socketPath)

        self.server.bind(socketPath)

        while not self.goToStop:
            actionData = None
            try:
                datagram, addr = self.server.recv(8192)
                self.workQueue.put([datagram, addr])

                if not datagram:
                    continue
            except Exception as ex:
                pass

    def stop(self):
        self.goToStop = True
        try:
            self.server.close()
            if os.path.exists(self.socketPath):
                os.remove(self.socketPath)

            workerCount = len(self.workers)
            # 入队对应线程数量的退出信号对象
            for idx in range(1, workerCount*2):
                self.workQueue.put(None)

            while len(self.workers) > 0:
                worker = self.workers[-1]
                worker.join(3)
                if not worker.is_alive():
                    self.workers.pop(-1)
        except:
            pass


class JobRunner:
    def __init__(self, context, nodesFile=None):
        self.context = context
        self.localDefinedNodes = False

        # 切换到任务的执行路径
        os.chdir(context.runPath)

        if 'runNode' in context.params:
            # 如果在参数文件中声明了runNode，则以此作为运行目标，用于工具测试的执行，所以不支持phase内部定义runNode
            self.localDefinedNodes = True
            dstPath = '{}/nodes.json'.format(self.context.runPath)
            nodesFile = open(dstPath, 'w')
            for node in context.params['runNode']:
                nodesFile.write(json.dumps(node))
            nodesFile.close()
        elif nodesFile is None or nodesFile == '':
            # 如果命令行没有指定nodesfile参数，则通过作业id到服务端下载节点参数文件
            dstPath = '{}/nodes.json'.format(self.context.runPath)
            if context.firstFire:
                context.serverAdapter.getNodes()
            elif not os.path.exists(dstPath):
                context.serverAdapter.getNodes()
        else:
            # 如果命令行参数指定了nodesfile参数，则以此文件做为运行目标节点列表
            self.localDefinedNodes = True
            # 如果指定的参数文件存在，而且目录不是params文件最终的存放目录，则拷贝到最终的存放目录
            if context.firstFire:
                dstPath = '{}/nodes.json'.format(self.context.runPath)
                if os.path.exists(nodesFile):
                    if dstPath != os.path.realpath(nodesFile):
                        shutil.copyfile(nodesFile, dstPath)
                else:
                    print("ERROR: Nodes file directory:{} not exists.\n".format(nodesFile), end='')

    def getParallelCount(self, totalNodeCount, roundCount):
        if roundCount <= 0:
            roundCount = 2

        parallelCount = int(totalNodeCount / roundCount)
        remainder = totalNodeCount % roundCount

        if parallelCount == 0:
            parallelCount = 1
            roundCount = totalNodeCount
        elif remainder > 0:
            parallelCount = parallelCount + 1

        if parallelCount < totalNodeCount:
            parallelCount = totalNodeCount
            roundCount = 1

        return parallelCount

    def getRoundParallelCount(self, roundNo, totalNodeCount, roundCount):
        if roundCount == 0:
            roundCount = 2

        parallelCount = int(totalNodeCount / roundCount)
        remainder = totalNodeCount % roundCount
        if parallelCount == 0 and roundNo <= remainder:
            parallelCount = 1
        elif roundNo <= remainder:
            parallelCount = parallelCount + 1

        return parallelCount

    def execOperations(self, phaseName, phaseConfig, opArgsRefMap, nodesFactory, parallelCount):
        phaseStatus = self.context.phases[phaseName]

        self.context.loadEnv()

        operations = []
        # 遍历参数文件中定义的操作，逐个初始化，包括参数处理和准备，以及文件参数相关的文件下载

        for operation in phaseConfig['operations']:
            if 'opt' in operation:
                opArgsRefMap[operation['opId']] = operation['opt']
            else:
                opArgsRefMap[operation['opId']] = {}

            op = Operation.Operation(self.context, opArgsRefMap, operation)

            # 如果有本地操作，则在context中进行标记
            if op.opType == 'local':
                phaseStatus.hasLocal = True
            else:
                phaseStatus.hasRemote = True

            operations.append(op)

        executor = PhaseExecutor.PhaseExecutor(self.context, phaseName, operations, nodesFactory, parallelCount)
        phaseStatus.executor = executor
        return executor.execute()

    def execPhase(self, phaseName, phaseConfig, nodesFactory, parallelCount, opArgsRefMap):
        serverAdapter = self.context.serverAdapter
        phaseStatus = self.context.phases[phaseName]

        try:
            self.context.serverAdapter.pushPhaseStatus(phaseName, phaseStatus, NodeStatus.running)
            failCount = self.execOperations(phaseName, phaseConfig, opArgsRefMap, nodesFactory, parallelCount)
            if failCount == 0:
                if phaseStatus.ignoreFailNodeCount > 0:
                    self.context.serverAdapter.pushPhaseStatus(phaseName, phaseStatus, NodeStatus.completed)
                else:
                    self.context.serverAdapter.pushPhaseStatus(phaseName, phaseStatus, NodeStatus.succeed)
            else:
                self.context.hasFailNodeInGlobal = True
                failStatus = NodeStatus.failed
                if phaseStatus.isAborting:
                    failStatus = NodeStatus.aborted
                elif phaseStatus.isPausing:
                    failStatus = NodeStatus.paused
                self.context.serverAdapter.pushPhaseStatus(phaseName, phaseStatus, failStatus)
        except:
            print("ERROR: Execute phase:{} with unexpected exception.\n".format(phaseName), end='')
            traceback.print_exc()
            print("\n", end='')

    def execOneShotGroup(self, phaseGroup, roundCount, opArgsRefMap):
        groupNo = phaseGroup['groupNo']
        lastPhase = None
        # runFlow是一个数组，每个元素是一个phaseGroup
        threads = []
        # 每个group有多个phase，使用线程并发执行
        for phaseConfig in phaseGroup['phases']:
            phaseName = phaseConfig['phaseName']

            if self.context.goToStop == True:
                break

            if self.context.phasesToRun is not None and phaseName not in self.context.phasesToRun:
                continue

            if not self.context.hasFailNodeInGlobal:
                # 初始化phase的节点信息
                self.context.addPhase(phaseName)
                serverAdapter = self.context.serverAdapter
                if not self.localDefinedNodes:
                    serverAdapter.getNodes(phase=phaseName)

                # Inner Loop 模式基于节点文件的nodesFactory，每个phase都一口气完成对所有RunNode的执行
                nodesFactory = RunNodeFactory.RunNodeFactory(self.context, phaseName=phaseName)
                parallelCount = self.getParallelCount(nodesFactory.nodesCount, roundCount)

                lastPhase = phaseName
                thread = threading.Thread(target=self.execPhase, args=(phaseName, phaseConfig, nodesFactory, parallelCount, opArgsRefMap))
                thread.name = 'PhaseExecutor-' + phaseName
                threads.append(thread)
                thread.start()

        for thread in threads:
            thread.join()

        for phaseConfig in phaseGroup['phases']:
            phaseName = phaseConfig['phaseName']
            if self.context.phasesToRun is not None and phaseName not in self.context.phasesToRun:
                continue

            phaseStatus = self.context.phases[phaseName]
            print("INFO: Execute phase:{} finish, suceessCount:{}, failCount:{}, ignoreCount:{}, skipCount:{}\n".format(phaseName, phaseStatus.sucNodeCount, phaseStatus.failNodeCount, phaseStatus.ignoreFailNodeCount, phaseStatus.skipNodeCount), end='')
            print("--------------------------------------------------------------\n\n", end='')

        return lastPhase

    def execGrayscaleGroup(self, phaseGroup, roundCount, opArgsRefMap):
        # runFlow是一个数组，每个元素是一个phaseGroup
        # 启动所有的phase运行的线程，然后分批进行灰度
        groupNo = phaseGroup['groupNo']
        phaseNodeFactorys = {}
        # 下载group的节点s
        serverAdapter = self.context.serverAdapter
        if not self.localDefinedNodes:
            serverAdapter.getNodes(groupNo=groupNo)
        nodesFactory = RunNodeFactory.RunNodeFactory(self.context, groupNo=groupNo)
        # 获取分组运行的最大的并行线程数
        parallelCount = self.getRoundParallelCount(1, nodesFactory.nodesCount, roundCount)

        threads = []
        for phaseConfig in phaseGroup['phases']:
            phaseName = phaseConfig['phaseName']
            if self.context.phasesToRun is not None and phaseName not in self.context.phasesToRun:
                continue

            # 初始化phase的节点信息
            self.context.addPhase(phaseName)

            phaseStatus = self.context.phases[phaseName]
            if 'phaseType' in phaseConfig:
                if phaseConfig['phaseType'] in ('local', 'runner'):
                    phaseStatus.hasLocal = True
                else:
                    phaseStatus.hasRemote = True
            else:
                for operation in phaseConfig['operations']:
                    # 如果有本地操作，则在context中进行标记
                    opType = operation['opType']
                    if opType in ('local', 'runner'):
                        phaseStatus.hasLocal = True
                    else:
                        phaseStatus.hasRemote = True

            phaseNodeFactory = PhaseNodeFactory.PhaseNodeFactory(self.context, parallelCount)
            phaseNodeFactorys[phaseName] = phaseNodeFactory
            thread = threading.Thread(target=self.execPhase, args=(phaseName, phaseConfig, phaseNodeFactory, parallelCount, opArgsRefMap))
            thread.start()
            thread.name = 'PhaseExecutor-' + phaseName
            threads.append(thread)

        maxRoundNo = roundCount
        firstRound = True
        midRound = False
        lastRound = False

        for roundNo in range(1, maxRoundNo + 1):
            if self.context.goToStop:
                break

            if roundNo >= maxRoundNo / 2:
                midRound = True
            if roundNo == maxRoundNo:
                lastRound = True

            oneRoundNodes = []
            curRoundNodes = self.getRoundParallelCount(roundNo, nodesFactory.nodesCount, maxRoundNo)
            for k in range(1, curRoundNodes + 1):
                node = nodesFactory.nextNode()
                if node is None:
                    break
                if node['runnerId'] == self.context.runnerId:
                    oneRoundNodes.append(node)

            lastPhase = None
            for phaseConfig in phaseGroup['phases']:
                if self.context.goToStop:
                    break

                phaseName = phaseConfig['phaseName']
                if self.context.phasesToRun is not None and phaseName not in self.context.phasesToRun:
                    continue

                phaseStatus = self.context.phases[phaseName]
                phaseStatus.clearRoundFinEvent()
                phaseStatus.clearGlobalRoundFinEvent()
                phaseStatus.roundNo = roundNo
                execRound = 'first'
                if 'execRound' in phaseConfig:
                    execRound = phaseConfig['execRound']

                if phaseStatus.hasLocal and self.context.runnerId == nodesFactory.localRunnerId:
                    needExecute = False
                    if firstRound and execRound == 'first':
                        needExecute = True
                    if midRound and execRound == 'middle':
                        needExecute = True
                    if lastRound and execRound == 'last':
                        needExecute = True

                    if needExecute:
                        # Local执行的phase，直接把localNode put到队列
                        phaseStatus.incRoundCounter(1)
                        phaseNodeFactory = phaseNodeFactorys[phaseName]
                        if not self.context.goToStop == True:
                            localNode = nodesFactory.localNode()
                            localRunNode = RunNode.RunNode(self.context, phaseName, localNode)
                            phaseNodeFactory.putLocalRunNode(localRunNode)
                        phaseNodeFactory.putLocalRunNode(None)

                elif phaseStatus.hasRemote:
                    phaseNodeFactory = phaseNodeFactorys[phaseName]
                    for node in oneRoundNodes:
                        if self.context.goToStop == True:
                            phaseNodeFactory.putRunNode(None)
                            break
                        if self.context.runnerId == node['runnerId']:
                            runNode = RunNode.RunNode(self.context, phaseName, node)
                            phaseStatus.incRoundCounter(1)
                            phaseNodeFactory.putRunNode(runNode)

                loopCount = self.context.maxExecSecs / 3
                while not self.context.goToStop:
                    loopCount = loopCount - 1
                    if phaseStatus.waitRoundFin(3):
                        break

                if loopCount <= 0:
                    self.context.hasFailNodeInGlobal = True
                    print("ERROR: Job last more than max execute seconds:{}, exit.\n".format(self.context.maxExecSecs), end='')
                    break
                elif lastRound:
                    print("INFO: Execute phase:{} in current runner finished, wait other runner...\n".format(phaseName), end='')

                if self.context.hasFailNodeInGlobal:
                    self.context.serverAdapter.pushPhaseStatus(phaseName, phaseStatus, NodeStatus.failed)
                    break

                if not nodesFactory.jobRunnerCount == 1:
                    loopCount = self.context.maxExecSecs / 10
                    while loopCount > 0 and not self.context.goToStop:
                        loopCount = loopCount - 1
                        self.context.serverAdapter.informRoundEnded(groupNo, phaseName, roundNo)
                        if phaseStatus.waitGlobalRoundFin(10):
                            break

                    if loopCount <= 0:
                        self.context.hasFailNodeInGlobal = True
                        print("ERROR: Job last more than max execute seconds:{}, exit.\n".format(self.context.maxExecSecs), end='')
                        break

                if lastRound:
                    print("INFO: Execute phase:{} finish, suceessCount:{}, failCount:{}, ignoreCount:{}, skipCount:{}\n".format(phaseName, phaseStatus.sucNodeCount, phaseStatus.failNodeCount, phaseStatus.ignoreFailNodeCount, phaseStatus.skipNodeCount), end='')
                    print("--------------------------------------------------------------\n\n")

            if lastRound or self.context.hasFailNodeInGlobal:
                break
            firstRound = False
            midRound = False

        # 给各个phase的node factory发送None节点，通知线程任务完成
        for phaseConfig in phaseGroup['phases']:
            phaseName = phaseConfig['phaseName']
            if self.context.phasesToRun is not None and phaseName not in self.context.phasesToRun:
                continue
            phaseNodeFactory = phaseNodeFactorys[phaseName]
            phaseNodeFactory.putRunNode(None)

        for thread in threads:
            thread.join()

        if not self.context.hasFailNodeInGlobal:
            lastPhase = phaseGroup['phases'][-1]

        return lastPhase

    def execute(self):
        listenThread = ListenThread('Listen-Thread', self.context)
        listenThread.start()

        params = self.context.params
        if 'enviroment' in params:
            for k, v in params.items():
                os.environ[k] = str(v)

        parallelCount = 0
        roundCount = 0
        if 'roundCount' in params:
            roundCount = int(params['roundCount'])

        opArgsRefMap = {}
        lastGroupNo = None
        lastPhase = None
        groupLastPhase = None
        if 'runFlow' in params:
            for phaseGroup in params['runFlow']:
                groupNo = phaseGroup['groupNo']
                if self.context.goToStop == True:
                    break

                if self.context.phaseGroupsToRun is not None and groupNo not in self.context.phaseGroupsToRun:
                    continue

                groupLastPhase = None
                if 'execStrategy' in phaseGroup and phaseGroup['execStrategy'] == 'grayScale':
                    groupLastPhase = self.execGrayscaleGroup(phaseGroup, roundCount, opArgsRefMap)
                else:
                    groupLastPhase = self.execOneShotGroup(phaseGroup, roundCount, opArgsRefMap)

                lastGroupNo = groupNo
                if groupLastPhase is not None:
                    lastPhase = groupLastPhase

        self.stopListen()
        listenThread.stop()

        status = 0
        if self.context.hasFailNodeInGlobal:
            status = 1
        elif not self.context.goToStop:
            # 所有跑完了，如果全局不存在失败的节点，且nofirenext则通知后台调度器调度下一个phase,通知后台做fireNext的处理
            if not self.context.noFireNext and lastPhase is not None:
                self.context.serverAdapter.fireNextGroup(lastGroupNo)

        self.context.goToStop = True
        self.context.close()
        return status

    def stopListen(self):
        sock = socket.socket(socket.AF_UNIX, socket.SOCK_DGRAM)
        try:
            sock.connect(self.socketPath)
            sock.sendall('{"action":"exit"}')
            sock.close()
        except:
            pass

    def kill(self):
        self.context.goToStop = True
        self.stopListen()
        self.context.close()
        # 找出所有的正在之心的phase关联的PhaseExecutor执行kill
        for phaseStatus in self.context.phases.values():
            phaseStatus.isAborting = 1
            phaseStatus.setGlobalRoundFinEvent()
            phaseStatus.setRoundFinEvent()
            if phaseStatus.executor is not None:
                phaseStatus.executor.kill()
        self.context.serverAdapter.jobKilled()

    def pause(self):
        self.context.goToStop = True
        # 找出所有的正在之心的phase关联的PhaseExecutor执行pause
        for phaseStatus in self.context.phases.values():
            phaseStatus.isPausing = 1
            phaseStatus.setGlobalRoundFinEvent()
            phaseStatus.setRoundFinEvent()
            if phaseStatus.executor is not None:
                phaseStatus.executor.pause()
        self.context.serverAdapter.jobPaused()<|MERGE_RESOLUTION|>--- conflicted
+++ resolved
@@ -47,7 +47,6 @@
                         for phaseStatus in self.context.phases.values():
                             if phaseStatus.executor is not None:
                                 phaseStatus.executor.informNodeWaitInput(nodeId, interact=actionData['interact'])
-<<<<<<< HEAD
                     elif actionData['action'] == 'informRoundContinue':
                         if 'phaseName' in actionData:
                             phaseName = actionData['phaseName']
@@ -58,13 +57,9 @@
                     elif actionData['action'] == 'setEnv':
                         self.context.setEnv(actionData['name'], actionData['value'])
                     elif actionData['action'] == 'deployLock':
-                        # TODO: lock logic
-                        pass
-=======
-                    elif actionData['action'] == 'deployLock':
                         lockId = serverAdapter.deployLock(actionData['lockParams'])
                         self.server.sendto({'lockId': lockId}, addr)
->>>>>>> 690cbcc9
+
                     elif actionData['action'] == 'exit':
                         self.server.shutdown()
                         break
