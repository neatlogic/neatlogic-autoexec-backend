--- conflicted
+++ resolved
@@ -1298,7 +1298,7 @@
             if response.status == 200:
                 if retObj.get('Status') != 'OK':
                     raise AutoExecError("getJobStatus {} failed, {}".format(jobId, retObj['Message']))
-                
+
                 return retObj.get('Return').get('status')
             else:
                 raise AutoExecError("getJobStatus {} failed, status code:{} {}".format(jobId, response.status, content))
@@ -1306,8 +1306,6 @@
             raise e
         except Exception as ex:
             raise AutoExecError("getJobStatus {} failed, {}".format(jobId, ex))
-<<<<<<< HEAD
-=======
 
     def createJobFromCombop(self, params):
         try:
@@ -1323,5 +1321,4 @@
             else:
                 raise AutoExecError("createJobFromCombop failed, status code:{} {}".format(response.status, content))
         except Exception as ex:
-            raise AutoExecError("createJobFromCombop failed, {}".format(ex))
->>>>>>> 20103a68
+            raise AutoExecError("createJobFromCombop failed, {}".format(ex))