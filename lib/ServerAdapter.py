--- conflicted
+++ resolved
@@ -1158,13 +1158,8 @@
             conditionList.append({"uuid": uuid['name'], "name": "name", "valueList": [name], "expression": "equal"})
             valueList.append(uuid['name'])
 
-<<<<<<< HEAD
         if type is not None and type != '':
-            conditionList.append({"uuid": uuid['typeIdList'], "name": "typeIdList", "valueList": [type], "expression": "include"})
-=======
-        if type is not None and type != '' :
-            conditionList.append({"uuid": uuid['typeIdList'],"name": "typeIdList","valueList": [type], "expression": "like"})
->>>>>>> 1a472228
+            conditionList.append({"uuid": uuid['typeIdList'], "name": "typeIdList", "valueList": [type], "expression": "like"})
             valueList.append(uuid['typeIdList'])
 
         conditionLen = len(valueList)
