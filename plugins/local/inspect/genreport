--- conflicted
+++ resolved
@@ -39,7 +39,7 @@
         'STORAGE': ['MGMT_IP', 'SN'],
         'FCSWITCH': ['MGMT_IP', 'SN'],
         'K8S': ['MGMT_IP'],
-        'CONTAINER' :['MGMT_IP' , 'CONTAINER_ID'],
+        'CONTAINER': ['MGMT_IP', 'CONTAINER_ID'],
         'UNKNOWN': ['MGMT_IP']
     }
     fixPkDef = pkDefs.get(objCat)
@@ -217,6 +217,8 @@
     return inspectDef
 
 # 获取对应CMDB对象全量数据
+
+
 def getObjCatFullData(datalist):
     new_datalist = []
     for data in datalist:
@@ -315,7 +317,7 @@
             errMsg = 'AVAILABILITY attribute not found in inspect data, must use availability tools(pingcheck,urlcheck,sshcheck,agentcheck,tcpcheck...) to collect availability first.'
             inspectData['ERROR_MESSAGE'] = errMsg
 
-        #标记数据集合类型
+        # 标记数据集合类型
         objCatMap = {}
         for data in collectData:
             objCat = data.get('_OBJ_CATEGORY')
@@ -349,9 +351,9 @@
                 elif 'OS' in objCatMap and objCat == 'HOST':
                     continue
 
-                print("INFO: Data matched {}/{}:{}/{}.".format( objCat, ip, port, nodeName))
+                print("INFO: Data matched {}/{}:{}/{}.".format(objCat, ip, port, nodeName))
                 nodeData = data
-                if 'RESOURCE_ID' in nodeData :
+                if 'RESOURCE_ID' in nodeData:
                     inspectData['RESOURCE_ID'] = nodeData['RESOURCE_ID']
                 nodeData.update(inspectData)
                 dataRecords.append(nodeData)
@@ -399,7 +401,16 @@
                     if fieldDef['selected'] == 1:
                         needFieldsMap[fieldDef['name']] = 1
 
-<<<<<<< HEAD
+            resourceId = dataCollected.get('RESOURCE_ID')
+            if resourceId is None or resourceId == '0':
+                resourceId = getResourceId(dataCollected)
+                if resourceId is None:
+                    print("WARN: Can not find resource Id for {}/{}:{}/{}.".format(objCat, dataCollected.get('MGMT_IP'), dataCollected.get('PORT'), dataCollected.get('NAME')))
+                    continue
+
+            if resourceId is None:
+                resourceId = nodeInfo['resourceId']
+
             appSysIds = nodeInfo.get('appSystemId', None)
             defName = inspectDef['name']
             thresholdsMap = {}
@@ -413,18 +424,6 @@
                     inspectRulesMap[appRuleDef.get('ruleSeq')] = appRuleDef
 
             rptData = {'RESOURCE_ID': nodeInfo['resourceId'],
-=======
-            resourceId = None
-            if 'RESOURCE_ID' in dataCollected and dataCollected['RESOURCE_ID'] == '0' :
-                resourceId = getResourceId(dataCollected)    
-                if resourceId is None :
-                    continue
-            
-            if resourceId is None :
-                resourceId = nodeInfo['resourceId']
-
-            rptData = {'RESOURCE_ID': resourceId,
->>>>>>> cf6e99fb
                        'MGMT_IP': nodeInfo['host'],
                        '_execuser': execUser
                        }
@@ -435,11 +434,6 @@
                 if needField in dataCollected:
                     rptData[needField] = dataCollected[needField]
 
-<<<<<<< HEAD
-=======
-            inspectDef = inspectDefMap[objCat]
-            inspectRules = inspectDef['thresholds']
->>>>>>> cf6e99fb
             alerts = []
             for inspectRule in thresholdsMap.values():
                 ast = inspectRule['AST']
@@ -559,26 +553,28 @@
     rptCollection.create_index([('_report_time', 1)], name='idx_ttl', expireAfterSeconds=7776000)
     print('INFO: Save report history data success.')
 
-#反查资源中心resource_id
+# 反查资源中心resource_id
+
+
 def getResourceId(jsonData):
     _OBJ_CATEGORY = jsonData['_OBJ_CATEGORY']
-    obj_type = jsonData['_OBJ_TYPE']
-    mgmt_ip = jsonData['MGMT_IP']
-    mgmt_port = jsonData['MGMT_PORT']
-    name = None 
-    if 'NAME' in jsonData : 
-        name = jsonData['NAME']
-    resourceId = None 
-    if (mgmt_ip is None or mgmt_ip) == '' and (name is None or name == '') :
+    objType = jsonData['_OBJ_TYPE']
+    mgmtIp = jsonData['MGMT_IP']
+    port = jsonData['PORT']
+
+    name = jsonData.get('NAME')
+    resourceId = None
+    if (mgmtIp is None or mgmtIp) == '' and (name is None or name == ''):
         return resourceId
-    resourceList = [] 
-    if _OBJ_CATEGORY == "CONTAINER" :
-        resourceList = AutoExecUtils.getResourceInfoList(mgmt_ip , None , name ,obj_type)
-    else :
-        resourceList = AutoExecUtils.getResourceInfoList(mgmt_ip , mgmt_port , name ,obj_type)
-    if len(resourceList) == 1 :
+    resourceList = []
+    if _OBJ_CATEGORY == "CONTAINER" or port is None:
+        resourceList = AutoExecUtils.getResourceInfoList(mgmtIp, None, name, objType)
+    else:
+        resourceList = AutoExecUtils.getResourceInfoList(mgmtIp, port, name, objType)
+    if len(resourceList) == 1:
         resourceId = resourceList[0]['id']
     return resourceId
+
 
 if __name__ == "__main__":
     parser = argparse.ArgumentParser()
