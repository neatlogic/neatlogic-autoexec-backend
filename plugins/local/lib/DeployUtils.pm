--- conflicted
+++ resolved
@@ -27,26 +27,6 @@
     my $password = $config->{server}->{'server.password'};
     my $passKey  = $config->{server}->{'password.key'};
 
-<<<<<<< HEAD
-    my $deployUtils = DeployUtils->new();
-    if ( defined($passKey) and $passKey =~ s/^\{ENCRYPTED\}// ) {
-        $passKey = $deployUtils->_rc4_decrypt_hex( $DeployUtils::MY_KEY, $passKey );
-    }
-
-    if ( defined($password) and $password =~ s/^\{ENCRYPTED\}// ) {
-        $password = $deployUtils->_rc4_decrypt_hex( $passKey, $password );
-    }
-
-    my $self = {
-        confFile => $confFile,
-        baseurl  => $baseurl,
-        username => $username,
-        password => $password,
-        passKey  => $passKey
-    };
-
-    bless( $self, $pkg );
-=======
     my $self = {
         confFile    => $confFile,
         baseurl     => $baseurl,
@@ -64,7 +44,6 @@
     if ( $password =~ s/^\{ENCRYPTED\}// ) {
         $self->{password} = $self->_rc4_decrypt_hex( $passKey, $password );
     }
->>>>>>> c80b6eee
 
     return $self;
 }
