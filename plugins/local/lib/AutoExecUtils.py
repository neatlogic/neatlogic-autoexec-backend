--- conflicted
+++ resolved
@@ -449,7 +449,6 @@
     serverAdapter = ServerAdapter.ServerAdapter(context)
     return serverAdapter.getResourceInfoList(ip, port, name, type)
 
-<<<<<<< HEAD
 def saveVersionMetrics(data):
     context = getAutoexecContext()
     serverAdapter = ServerAdapter.ServerAdapter(context)
@@ -459,10 +458,8 @@
     context = getAutoexecContext()
     serverAdapter = ServerAdapter.ServerAdapter(context)
     return serverAdapter.saveVersionCveList(data)
-=======
 
 def getJobStatus(params):
     context = getAutoexecContext()
     serverAdapter = ServerAdapter.ServerAdapter(context)
-    return serverAdapter.getJobStatus(params)
->>>>>>> 588a1aee
+    return serverAdapter.getJobStatus(params)