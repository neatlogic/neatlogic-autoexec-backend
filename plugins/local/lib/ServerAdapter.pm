#!/usr/bin/perl
use strict;
use FindBin;

package ServerAdapter;
use JSON;
use Cwd;
use Config::Tiny;

use DeployUtils;
use Data::Dumper;

sub new {
    my ( $pkg, %args ) = @_;

    my $self = {};
<<<<<<< HEAD
=======
    bless( $self, $pkg );
>>>>>>> c80b6eee

    if ( $ENV{AUTOEXEC_DEV_MODE} ) {
        $self->{devMode} = 1;
    }
<<<<<<< HEAD

    my $deployUtils = DeployUtils->new();
    $self->{DeployUtils} = $deployUtils;
=======
    $self->{deployUtils} = DeployUtils->new();
>>>>>>> c80b6eee

    return $self;
}

sub getIdPath {
    my ( $self, $namePath ) = @_;

    #-----------------------
    #getIdPath
    #in:  $namePath  Operate enviroment path, example:mysys/mymodule/SIT
    #ret: idPath of operate enviroment, example:100/200/3
    #-----------------------
    $namePath =~ s/^\/+|\/+$//g;
    my @dpNames = split( '/', $namePath );

    my $param = {};
    my $idx   = 0;
    for my $level ( 'sysName', 'moduleName', 'envName' ) {
        $param->{$level} = @dpNames[$idx];
        $idx = $idx + 1;
    }

    #TODO: call api convert namePath to idPath

    my $idPath = '0/0/0';    #测试用数据
    return $idPath;
}

sub getVer {
    my ( $self, $buildEnv, $version, $buildNo ) = @_;

    #获取版本详细信息：repoType, repo, branch, tag, tagsDir, lastBuildNo, isFreeze, startRev, endRev
    #startRev: 如果是新版本，则获取同一个仓库地址和分支的所有版本最老的一次build的startRev
    #               如果是现有的版本，则获取当前版本的startRev
    #               如果获取不到则默认是0
    my $param = {
        sysId    => $buildEnv->{SYS_ID},
        subSysId => $buildEnv->{MODULE_ID},
        version  => $buildEnv->{VERSION},
        buildNo  => $buildEnv->{BUILD_NO}
    };

    if ( defined($version) and $version ne '' ) {
        $param->{version} = $version;
    }
    if ( defined($buildNo) and $buildNo ne '' ) {
        $param->{buildNo} = $buildNo;
    }

    #TODO: call api get verInfo by param
    my $verInfo     = {};
    my $lastBuildNo = $verInfo->{lastBuildNo};

    my $gitVerInfo = {
        version  => $buildEnv->{VERSION},
        buildNo  => $buildEnv->{BUILD_NO},
        repoType => 'GIT',
        repo     => 'http://192.168.0.82:7070/luoyu/webTest.git',
        trunk    => 'master',
        branch   => '2.0.0',
        tag      => '',
        tagsDir  => undef,
        isFreeze => 0,
        startRev => 'bda9fb6f',
        endRev   => 'f2a9c727',
    };

    my $svnVerInfo = {
        version  => $buildEnv->{VERSION},
        buildNo  => $buildEnv->{BUILD_NO},
        repoType => 'SVN',
        repo     => 'svn://192.168.0.88/webTest',
        trunk    => 'trunk',
        branch   => 'branches/1.0.0',
        tag      => undef,
        tagsDir  => 'tags',
        isFreeze => 0,
        startRev => '0',
        endRev   => '32',
    };

    my $verInfo = $gitVerInfo;
    return $verInfo;
}

sub updateVer {
    my ( $self, $buildEnv, $verInfo ) = @_;

    #getver之后update版本信息，更新版本的相关属性
    #repoType, repo, trunk, branch, tag, tagsDir, buildNo, isFreeze, startRev, endRev
    #TODO: 通过接口更新版本信息

    return;
}

sub releaseVer {
    my ( $self, $buildEnv, $version, $buildNo ) = @_;

    #更新某个version的buildNo的release状态为1，build成功
    #TODO: 发布版本，更新版本某个buildNo的release的状态为1
    return;
}

sub getAutoCfgConf {
    my ( $self, $buildEnv ) = @_;
    my $autoCfgMap = {};

    #TODO: autocfg配置的获取，获取环境和实例的autocfg的配置存放到buildEnv之中传递给autocfg程序

    $autoCfgMap = {
        autoCfg => {
            key1 => 'value1',
            key2 => 'value2'
        },
        insCfgList => [
            {
                insName => "insName1",
                autoCfg => {
                    key1 => 'value1',
                    key2 => 'value2'
                }
            },
            {
                insName => "insName2",
                autoCfg => {
                    key1 => 'value1',
                    key2 => 'value2'
                }
            }
        ]
    };
    return $autoCfgMap;
}

sub getDBConf {
    my ( $self, $buildEnv ) = @_;
    my $dbInfo = {};

    #TODO: dbConf配置的获取，获取环境下的DB的IP端口用户密码等配置信息
    my $dbConf = {
        'mydb.myuser' => {
            node => {
                resourceId     => 9823748347,
                nodeName       => 'bsm',
                accessEndpoint => '192.168.0.26:3306',
                nodeType       => 'Mysql',
                host           => '192.168.0.26',
                port           => 3306,
                username       => 'root',
                password       => '{ENCRYPTED}05a90b9d7fcd2449928041'
            },
            args => {
                locale            => 'en_US.UTF-8',
                fileCharset       => 'UTF-8',
                autocommit        => 0,
                dbVersion         => '10.3',
                dbArgs            => '',
                ignoreErrors      => 'ORA-403',
                dbaRole           => undef,           #DBA角色，如果只允许DBA操作SQL执行才需要设置这个角色名
                oraWallet         => '',              #只有oracle需要
                db2SqlTerminator  => '',              #只有DB2需要
                db2ProcTerminator => ''               #只有DB2需要
            }
        }
    };

    my $deployUtils = $self->{deployUtils};
    while ( my ( $schema, $conf ) = each(%$dbConf) ) {
        my $nodeInfo = $conf->{node};
        my $password = $nodeInfo->{password};
        if ( defined($password) ) {
            $nodeInfo->{password} = $deployUtils->decryptPwd($password);
        }
    }
    return $dbConf;
}

sub addBuildQuality {
    my ( $self, $buildEnv, $measures ) = @_;

    #TODO: 提交sonarqube扫描结果数据到后台，老版本有相应的实现
}

sub getAppPassWord {
    my ( $self, $buildEnv, $appUrl, $userName ) = @_;

    #TODO: 譬如F5、A10、DNS服务等API的密码
}

sub getSqlFileStatuses {
    my ( $self, $jobId, $deployEnv ) = @_;
    if ( defined($deployEnv) ) {

        #TODO:获取应用发布某个环境的所有的SQL状态List
    }
    else {
        #TODO:获取某个作业的所有的SQL状态List
    }

    #格式：
    my $sqlInfoList = [

        # {
        #     resourceId     => $nodeInfo->{resourceId},
        #     nodeName       => $nodeInfo->{nodeName},
        #     host           => $nodeInfo->{host},
        #     port           => $nodeInfo->{port},
        #     accessEndpoint => $nodeInfo->{accessEndpoint},
        #     sqlFile        => $sqlFile,
        #     status         => $preStatus,
        #     md5            => $md5Sum
        # },
        # {
        #     resourceId     => $nodeInfo->{resourceId},
        #     nodeName       => $nodeInfo->{nodeName},
        #     host           => $nodeInfo->{host},
        #     port           => $nodeInfo->{port},
        #     accessEndpoint => $nodeInfo->{accessEndpoint},
        #     sqlFile        => $sqlFile,
        #     status         => $preStatus,
        #     md5            => $md5Sum
        # }
    ];

    return $sqlInfoList;
}

sub checkInSqlFiles {
    my ( $self, $jobId, $sqlInfo, $deployEnv ) = @_;

    #$sqlInfoList格式
    #服务端接受到次信息，只需要增加不存在的SQL记录即可，已经存在的不需要更新
    # [
    #     {
    #         resourceId     => $nodeInfo->{resourceId},
    #         nodeName       => $nodeInfo->{nodeName},
    #         host           => $nodeInfo->{host},
    #         port           => $nodeInfo->{port},
    #         accessEndpoint => $nodeInfo->{accessEndpoint},
    #         sqlFile        => $sqlFile,
    #         status         => $preStatus,
    #         md5            => $md5Sum
    #     },
    #     {
    #         resourceId     => $nodeInfo->{resourceId},
    #         nodeName       => $nodeInfo->{nodeName},
    #         host           => $nodeInfo->{host},
    #         port           => $nodeInfo->{port},
    #         accessEndpoint => $nodeInfo->{accessEndpoint},
    #         sqlFile        => $sqlFile,
    #         status         => $preStatus,
    #         md5            => $md5Sum
    #     }
    # ]

    #TODO: 保存sql文件信息到DB，工具sqlimport、dpsqlimport调用此接口

    print Dumper ($sqlInfo);

    return;
}

sub pushSqlStatus {
    my ( $self, $jobId, $sqlFilesStatus, $deployEnv ) = @_;

    #$jobId: 324234
    #$sqlInfo = {
    #     jobId          => 83743,
    #     resourceId     => 243253234,
    #     nodeId         => 234324,
    #     nodeName       => 'mydb',
    #     host           => '192.168.0.2',
    #     port           => 3306,
    #     accessEndpoint => '192.168.0.2:3306',
    #     sqlFile        => 'mydb.myuser/1.test.sql',
    #     status         => 'success'
    # };
    #deployEnv: 包含SYS_ID、MODULE_ID、ENV_ID等环境的属性

    #TODO: 更新单个SQL状态的服务端接口对接（SQLFileStatus.pm调用此接口）
    print("DEBUG: update sql status to server.\n");
    print Dumper($sqlFilesStatus);
    return;
}

sub getBuild {
    my ( $self, $deployEnv, $version, $buildNo ) = @_;

    #download某个版本某个buildNo的版本制品到当前节点
    return;
}

1;<|MERGE_RESOLUTION|>--- conflicted
+++ resolved
@@ -14,21 +14,13 @@
     my ( $pkg, %args ) = @_;
 
     my $self = {};
-<<<<<<< HEAD
-=======
     bless( $self, $pkg );
->>>>>>> c80b6eee
 
     if ( $ENV{AUTOEXEC_DEV_MODE} ) {
         $self->{devMode} = 1;
     }
-<<<<<<< HEAD
-
-    my $deployUtils = DeployUtils->new();
-    $self->{DeployUtils} = $deployUtils;
-=======
+
     $self->{deployUtils} = DeployUtils->new();
->>>>>>> c80b6eee
 
     return $self;
 }
