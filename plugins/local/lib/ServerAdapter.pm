--- conflicted
+++ resolved
@@ -22,9 +22,6 @@
         $self->{devMode} = 1;
     }
 
-<<<<<<< HEAD
-    $self->{deployUtils} = DeployUtils->new();
-=======
     $self->{serverConf} = ServerConf->new();
 
     $self->{apiMap} = {
@@ -45,7 +42,6 @@
     my $webCtl = WebCtl->new();
     $webCtl->setHeaders( { Authorization => $self->getAuthToken() } );
     $self->{webCtl} = $webCtl;
->>>>>>> d3247016
 
     return $self;
 }
