#!/usr/bin/perl

use FindBin;
use lib "$FindBin::Bin/../lib/perl-lib/lib/perl5";
use lib "$FindBin::Bin/../lib";

use strict;

package Utils;

use IO::File;
use JSON qw(to_json from_json encode_json);

<<<<<<< HEAD
=======
sub setEnv {
    $ENV{OUTPUT_PATH} = 'output.json';
}
>>>>>>> b9a5f396

sub saveOutput {
    my ($outputData) = @_;
    my $outputPath = "$FindBin::Bin/output.json";

    if ( defined($outputPath) and $outputPath ne '' ) {
        my $fh = IO::File->new(">$outputPath");
        if ( defined($fh) ) {
            print $fh ( encode_json($outputData) );
            $fh->close();
        }
        else {
            die("ERROR: Can not open output file:$outputPath to write.\n");
        }
    }
}

1;
<|MERGE_RESOLUTION|>--- conflicted
+++ resolved
@@ -11,12 +11,9 @@
 use IO::File;
 use JSON qw(to_json from_json encode_json);
 
-<<<<<<< HEAD
-=======
 sub setEnv {
-    $ENV{OUTPUT_PATH} = 'output.json';
+    $ENV{OUTPUT_PATH} = "$FindBin::Bin/output.json";
 }
->>>>>>> b9a5f396
 
 sub saveOutput {
     my ($outputData) = @_;
